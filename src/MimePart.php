--- conflicted
+++ resolved
@@ -14,22 +14,22 @@
 
     const EOL = "\r\n";
 
-    const TYPE_PKCS7_MIME = 'application/pkcs7-mime';
-    const TYPE_X_PKCS7_MIME = 'application/x-pkcs7-mime';
-    const TYPE_PKCS7_SIGNATURE = 'application/pkcs7-signature';
+    const TYPE_PKCS7_MIME        = 'application/pkcs7-mime';
+    const TYPE_X_PKCS7_MIME      = 'application/x-pkcs7-mime';
+    const TYPE_PKCS7_SIGNATURE   = 'application/pkcs7-signature';
     const TYPE_X_PKCS7_SIGNATURE = 'application/x-pkcs7-signature';
 
     const MULTIPART_SIGNED = 'multipart/signed';
     const MULTIPART_REPORT = 'multipart/report';
 
     const SMIME_TYPE_COMPRESSED = 'compressed-data';
-    const SMIME_TYPE_ENCRYPTED = 'enveloped-data';
-    const SMIME_TYPE_SIGNED = 'signed-data';
-
-    const ENCODING_7BIT = '7bit';
-    const ENCODING_8BIT = '8bit';
+    const SMIME_TYPE_ENCRYPTED  = 'enveloped-data';
+    const SMIME_TYPE_SIGNED     = 'signed-data';
+
+    const ENCODING_7BIT            = '7bit';
+    const ENCODING_8BIT            = '8bit';
     const ENCODING_QUOTEDPRINTABLE = 'quoted-printable';
-    const ENCODING_BASE64 = 'base64';
+    const ENCODING_BASE64          = 'base64';
 
     /**
      * @var string
@@ -49,9 +49,9 @@
     /**
      * MimePart constructor.
      *
-     * @param  array  $headers
-     * @param  string  $body
-     * @param  string  $rawMessage
+     * @param array  $headers
+     * @param string $body
+     * @param string $rawMessage
      */
     public function __construct($headers = [], $body = null, $rawMessage = null)
     {
@@ -61,7 +61,7 @@
 
         $this->setHeaders($this->normalizeHeaders($headers));
 
-        if (! is_null($body)) {
+        if (!is_null($body)) {
             $this->setBody($body);
         }
     }
@@ -91,8 +91,8 @@
     /**
      * Instantiate from raw message string.
      *
-     * @param  string  $rawMessage
-     * @param  bool  $saveRaw
+     * @param string $rawMessage
+     * @param bool   $saveRaw
      *
      * @return static
      */
@@ -239,7 +239,7 @@
     }
 
     /**
-     * @param  mixed  $part
+     * @param mixed $part
      *
      * @return $this
      */
@@ -255,7 +255,7 @@
     }
 
     /**
-     * @param  int  $num
+     * @param int $num
      *
      * @return bool
      */
@@ -279,9 +279,9 @@
     }
 
     /**
-     * @param  string  $header
-     * @param  int  $index
-     * @param  string|int  $param
+     * @param string     $header
+     * @param int        $index
+     * @param string|int $param
      *
      * @return array|string|null
      */
@@ -308,17 +308,16 @@
     public function getBody()
     {
         $body = $this->body;
-
         if (count($this->parts) > 0) {
             $boundary = $this->getParsedHeader('content-type', 0, 'boundary');
             if ($boundary) {
                 //                $body .= self::EOL;
                 foreach ($this->getParts() as $part) {
                     //                    $body .= self::EOL;
-                    $body .= '--'.$boundary.self::EOL;
-                    $body .= $part->toString().self::EOL;
+                    $body .= '--' . $boundary . self::EOL;
+                    $body .= $part->toString() . self::EOL;
                 }
-                $body .= '--'.$boundary.'--'.self::EOL;
+                $body .= '--' . $boundary . '--' . self::EOL;
             }
         }
 
@@ -326,7 +325,7 @@
     }
 
     /**
-     * @param  static|array|string  $body
+     * @param static|array|string $body
      *
      * @return $this
      */
@@ -342,14 +341,11 @@
             $boundary = $this->getParsedHeader('content-type', 0, 'boundary');
 
             if ($boundary) {
-                $parts = explode('--'.$boundary, $body);
+                $parts = explode('--' . $boundary, $body);
                 array_shift($parts); // remove unecessary first element
                 array_pop($parts); // remove unecessary last element
 
                 foreach ($parts as $part) {
-<<<<<<< HEAD
-                    $part = preg_replace('/^\r?\n|\r?\n$/', '', $part);
-=======
                     //$part = preg_replace('/^\r?\n|\r?\n$/','',$part);
                     // Using substr instead of preg_replace as that option is removing multiple break lines instead of only one
 
@@ -365,7 +361,6 @@
                     } elseif (substr($part, -1) === "\n") {
                         $part = substr($part, 0, -1);
                     }
->>>>>>> ae566fae
 
                     $this->addPart($part);
                 }
@@ -398,7 +393,7 @@
             return $this->rawMessage;
         }
 
-        return $this->getHeaderLines().self::EOL.$this->getBody();
+        return $this->getHeaderLines() . self::EOL . $this->getBody();
     }
 
     /**
